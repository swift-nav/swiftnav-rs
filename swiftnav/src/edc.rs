--- conflicted
+++ resolved
@@ -115,54 +115,6 @@
 /// ]$$
 ///
 /// Mask 0x1864CFB, not reversed, not XOR'd
-<<<<<<< HEAD
-pub fn crc24q(buf: &[u8], crc: u32) -> u32 {
-    let mut crc = crc;
-    for &byte in buf {
-        crc = ((crc << 8) & 0xFFFFFF) ^ CRC24Q_TABLE[((crc >> 16) ^ byte as u32) as usize & 0xff];
-    }
-    crc
-}
-
-/// Computes CRC-24Q for left-aligned bit message.
-/// This function is used for left-aligned bit messages, for example SBAS and
-/// GPS CNAV.
-/// GPS message is 300 bits total, but 276 bits without CRC. It takes 34.5
-/// 8-bit bytes, and when computing CRC the message has to be padded with zero
-/// bits.
-pub fn crc24q_bits(mut crc: u32, buf: &[u8], n_bits: u32, invert: bool) -> u32 {
-    let mut acc: u16 = 0;
-    let shift = 8 - n_bits % 8;
-
-    let full_bytes = n_bits / 8;
-
-    for i in 0..full_bytes {
-        acc = (acc << 8) | buf[i as usize] as u16;
-        if invert {
-            acc ^= 0xFFu16;
-        }
-        let b = ((acc >> shift) & 0xFFu16) as u8;
-        crc = ((crc << 8) & 0xFFFFFFu32)
-            ^ CRC24Q_TABLE[((crc >> 16) ^ b as u32) as usize & 0xFFusize];
-    }
-
-    if full_bytes < buf.len() as u32 {
-        acc = (acc << 8) | buf[full_bytes as usize] as u16;
-        if invert {
-            acc ^= 0xFFu16;
-        }
-        let b = ((acc >> shift) & 0xFFu16) as u8;
-        crc = ((crc << 8) & 0xFFFFFFu32)
-            ^ CRC24Q_TABLE[((crc >> 16) ^ b as u32) as usize & 0xFFusize];
-    }
-
-    crc
-}
-
-#[deprecated(since = "0.11.0", note = "Use edc::crc24q instead")]
-pub fn compute_crc24q(buf: &[u8], initial_value: u32) -> u32 {
-    crc24q(buf, initial_value)
-=======
 ///
 /// # Notes
 ///
@@ -175,7 +127,6 @@
         crc = ((crc << 8) & 0xFFFFFF) ^ CRC24Q_TABLE[index];
     }
     crc
->>>>>>> 24d56433
 }
 
 #[cfg(test)]
@@ -202,24 +153,15 @@
     }
 
     #[test]
-<<<<<<< HEAD
-    fn crc24q() {
-        let crc = super::crc24q(&TEST_DATA[0..0], 0);
-=======
     fn test_crc24q() {
         let crc = compute_crc24q(&TEST_DATA[0..0], 0);
->>>>>>> 24d56433
         assert!(
             crc == 0,
             "CRC of empty buffer with starting value 0 should be 0, not {}",
             crc
         );
 
-<<<<<<< HEAD
-        let crc = super::crc24q(&TEST_DATA[0..0], 22);
-=======
         let crc = compute_crc24q(&TEST_DATA[0..0], 22);
->>>>>>> 24d56433
         assert!(
             crc == 22,
             "CRC of empty buffer with starting value 22 should be 22, not {}",
@@ -228,11 +170,7 @@
 
         /* Test value taken from python crcmod package tests, see:
          * http://crcmod.sourceforge.net/crcmod.predefined.html */
-<<<<<<< HEAD
-        let crc = super::crc24q(TEST_DATA, 0xB704CE);
-=======
         let crc = compute_crc24q(TEST_DATA, 0xB704CE);
->>>>>>> 24d56433
         assert!(
             crc == 0x21CF02,
             "CRC of \"123456789\" with init value 0xB704CE should be 0x21CF02, not {}",
