--- conflicted
+++ resolved
@@ -114,13 +114,9 @@
             .map_or(String::new(), |id| id.to_string());
 
         let sentence = format!(
-<<<<<<< HEAD
             "GPGGA,{timestamp},{latitude:.6},{latitudinal_hemisphere},{longitude:.6},\
-             {longitudinal_hemisphere},{gps_quality},{sat_in_use},{hdop:.1},{height:.6},M,\
-             {geoidal_separation},{age_dgps:.1},{dgps_station_id}",
-=======
-            "GPGGA,{timestamp},{latitude:.6},{latitudinal_hemisphere},{longitude:.6},{longitudinal_hemisphere},{gps_quality},{sat_in_use},{hdop},{height:.6},M,{geoidal_separation},{age_dgps:.1},{reference_station_id}",
->>>>>>> d68e21b8
+             {longitudinal_hemisphere},{gps_quality},{sat_in_use},{hdop},{height:.6},M,\
+             {geoidal_separation},{age_dgps:.1},{reference_station_id}",
         );
 
         let checksum = nmea::calculate_checksum(&sentence);
