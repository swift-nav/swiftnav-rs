--- conflicted
+++ resolved
@@ -127,13 +127,9 @@
         };
 
         let sentence = format!(
-<<<<<<< HEAD
-            "$GPGGA,{timestamp},{latitude:.6},{latitudinal_hemisphere},{longitude:.6},\
+            "GPGGA,{timestamp},{latitude:.6},{latitudinal_hemisphere},{longitude:.6},\
              {longitudinal_hemisphere},{gps_quality},{sat_in_use},{hdop:.1},{height:.6},M,\
              {geoidal_separation},{age_dgps:.1},{dgps_station_id}",
-=======
-            "GPGGA,{timestamp},{latitude:.6},{latitudinal_hemisphere},{longitude:.6},{longitudinal_hemisphere},{gps_quality},{sat_in_use},{hdop:.1},{height:.6},M,{geoidal_separation},{age_dgps:.1},{dgps_station_id}",
->>>>>>> d6f49f65
         );
 
         let checksum = nmea::calculate_checksum(&sentence);
@@ -209,7 +205,8 @@
 
     #[test]
     fn gga_sentence_is_always_less_than_82_characters() {
-        // we are going to set some very large decimal places and the highest possible values in terms of character count to ensure our sentence is always below 82 characters
+        // we are going to set some very large decimal places and the highest possible values in
+        // terms of character count to ensure our sentence is always below 82 characters
         let gga = GGA::builder()
             .sat_in_use(12)
             .time(DateTime::from_timestamp(1_761_351_489, 0).unwrap())
